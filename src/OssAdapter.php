--- conflicted
+++ resolved
@@ -674,14 +674,9 @@
         }
 
         return [
-<<<<<<< HEAD
             'type' => 'file',
             'mimetype' => $meta['content-type'],
             'path'      => $filePath,
-=======
-            'type' => $meta['content-type'],
-            'path' => $filePath,
->>>>>>> 8670eeea
             'timestamp' => $meta['info']['filetime'],
             'size' => $meta['content-length'],
         ];
