--- conflicted
+++ resolved
@@ -9,11 +9,9 @@
  * with this source code in the file LICENSE.
  */
 
-<<<<<<< HEAD
 namespace Iidestiny\Flysystem\Oss;
 
-=======
->>>>>>> 9543dfa0
+
 function file_get_contents($path)
 {
     return "contents of {$path}";
